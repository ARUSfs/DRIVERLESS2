--- conflicted
+++ resolved
@@ -1,15 +1,11 @@
 controller:
   ros__parameters:
-<<<<<<< HEAD
-    controller_type: "pure_pursuit"    
-    timer_frequency: 100.0          # timer frecuency in Hz
-    use_optimized_trajectory: False # use optimized trajectory
-=======
     first_lap_steer_control: "MPC" # PP, MPC
     optimized_steer_control: "MPC"   # PP, MPC
     speed_timer_frequency: 100.0    # speed timer frecuency in Hz
     steer_timer_frequency: 50.0    # steer timer frecuency in Hz
->>>>>>> d677bdc1
+    
+    use_optimized_trajectory: False # use optimized trajectory
 
     # Topics
     state: "/car_state/state"
