--- conflicted
+++ resolved
@@ -9,15 +9,9 @@
 
     return LaunchDescription([
         create_node(pkg='path_planning',
-<<<<<<< HEAD
-                    params=[{'v_max': 10.0,
-                             'ax_max': 3.0,
-                             'ay_max': 3.0}]),
-=======
                     params=[{'v_max': 7.0,
                              'ax_max': 5.0,
                              'ay_max': 5.0}]),
->>>>>>> eed7e8ba
         create_node(pkg='controller',
                     params=[{'min_cmd': -10.0,
                              'max_cmd': 10.0,
