--- conflicted
+++ resolved
@@ -16,7 +16,6 @@
         create_node(pkg='arussim_interface'),
         create_node(pkg='car_state', 
                     params=[{'simulation': True, 
-<<<<<<< HEAD
                     'mission': 'trackdrive',
                     'extensometer_topic': '/arussim/extensometer',
                     'imu_ax_topic': '/arussim/IMU/ax',
@@ -26,12 +25,8 @@
                     'fl_wheel_speed_topic': '/arussim/fl_wheel_speed',
                     'rr_wheel_speed_topic': '/arussim/rr_wheel_speed',
                     'rl_wheel_speed_topic': '/arussim/rl_wheel_speed'}]),
-        create_node(pkg='graph_slam')
-=======
-                    'mission': 'trackdrive'}]),
         create_node(pkg='graph_slam'),
         create_node(pkg='trajectory_optimization')
->>>>>>> 407a3aca
     ])
 
 
