--- conflicted
+++ resolved
@@ -1,12 +1,7 @@
 perception:
   ros__parameters:
-<<<<<<< HEAD
     # Parameters of topic
     lidar_topic: "/rslidar_points"
-=======
-    #Topic
-    lidar_topic: "/perception_acc/points"
->>>>>>> f4087f2e
     state_topic: "/car_state/state"
 
     # Parameters of cropping
