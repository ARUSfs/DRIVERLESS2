/**
 * @file perception_node.hpp
 * @author Alejandro Vallejo Mayo (alejandro.vm.1805@gmail.com)
 * @brief Header file for the Perception node.
 * Contains the class definition and the declaration of the methods 
 * used in the algorithm. 
 * @version 0.1
 * @date 3-11-2024
 */

#include <rclcpp/rclcpp.hpp>
#include <sensor_msgs/msg/point_cloud2.hpp>
#include <pcl_conversions/pcl_conversions.h>
#include <pcl/point_cloud.h>
#include <pcl/point_types.h>
#include "perception/ground_filtering.h"
#include "perception/clustering.h"
#include "perception/cropping.h"
#include "scoring.h"
#include "perception/accumulation.h"
#include "PointXYZColorScore.h"
#include "color_estimation.h"
#include <pcl/common/common.h>
#include <Eigen/Dense>
<<<<<<< HEAD
#include "common_msgs/msg/state.hpp"
#include <pcl/common/transforms.h>
#include <deque>
#include <omp.h>
#include <iostream>
=======
#include <pcl/sample_consensus/ransac.h>
#include <pcl/sample_consensus/sac_model_circle3d.h>
>>>>>>> 4ddda411

/**
 * @class Perception
 * @brief Class containing the Perception node.
 * Manages subscribers and publisher for the different topics used in the algorithm.
 * It also contains the callback functions for the subscribers.
 */
class Perception : public rclcpp::Node
{
    public:
        /**
         * @brief Construct a new Perception object.
         * This initializes the perception node, declares parameters, creates
         * the subscribers and publishers and contains all the necessary variables to
         * set up the algorithm.
         */
        Perception();

    private:
        //Parameters
        double kMaxXFov;
        double kMaxYFov;
        double kMaxZFov;
        double kHFov;
        double kThresholdGroundFilter;
        int kNumberSections;
        double kAngleThreshold;
        int kNumberRings;
        int kNumberSectors;
        double kMaxRadius;
        double kRadius;
        int kMinimumRansacPoints;
        double kThresholdScoring;
        double kDistanceThreshold;
        double kColoringThreshold;
        double kAccumulationThreshold;
        int kBufferSize;
        bool kAccumulation_clouds;
        bool kAccumulation_clusters;

        // Variables
        double vx;
        double vy;
        double yaw_rate;
        double dt;

        //Subscriber
        std::string kLidarTopic;
        rclcpp::Subscription<sensor_msgs::msg::PointCloud2>::SharedPtr lidar_sub_;
        std::string kStateTopic;
        rclcpp::Subscription<common_msgs::msg::State>::SharedPtr state_sub_;

        //Publishers
        rclcpp::Publisher<sensor_msgs::msg::PointCloud2>::SharedPtr filtered_pub_;
        rclcpp::Publisher<sensor_msgs::msg::PointCloud2>::SharedPtr clusters_pub_;
        rclcpp::Publisher<sensor_msgs::msg::PointCloud2>::SharedPtr map_pub_;
        
        /**
         * @brief Callback function for the lidar topic.
         * When the lidar topic recieves a message, this function is called and performs
         * all the necessary steps to generate the suitable point cloud.
         * @param lidar_msg The point cloud message received from the lidar.
         */
        void lidar_callback(sensor_msgs::msg::PointCloud2::SharedPtr lidar_msg);

        /**
         * @brief Auxiliar function for the call back function.
         * Extract the center of each cluster and keep it in a new point cloud.
         * @param cluster_indices Indices from cluster.
         * @param cloud_filtered The point cloud after the ground filtering.
         * @param cluster_centers The center of each cluster.
         */
        void get_clusters_centers(std::vector<pcl::PointIndices>& cluster_indices,
            pcl::PointCloud<pcl::PointXYZI>::Ptr cloud_filtered, std::vector<PointXYZColorScore>& cluster_centers);
            
        /**
         * @brief Auxiliar function for the call back function.
         * Recover points from the cones that were eliminated while ground filtering.
         * @param cloud_plane The input point cloud.
         * @param cloud_filtered The filtered point cloud.
         * @param cluster_indices The indices of the points that form each cluster.
         * @param cluster_centers The center of each cluster.
         * @param radius The radius used to search for eliminated points.
         */
        void reconstruction(pcl::PointCloud<pcl::PointXYZI>::Ptr cloud_plane, pcl::PointCloud<pcl::PointXYZI>::Ptr cloud_filtered, 
            std::vector<pcl::PointIndices>& cluster_indices, std::vector<PointXYZColorScore> cluster_centers, 
            double radius);

        /**
        * @brief Auxiliar function for the call back function.
        * Filter the final clusters by size to delete the ones that are too small or too large to be considered cones.
        * @param cluster_indices The indices of the points that form each cluster.
        * @param cloud_filtered The input point cloud.
        * @param cluster_centers The center of each cluster.
        */
        void filter_clusters(std::vector<pcl::PointIndices>& cluster_indices,
            pcl::PointCloud<pcl::PointXYZI>::Ptr cloud_filtered, std::vector<PointXYZColorScore>& clusters_centers);
<<<<<<< HEAD
        
        /**
        * @brief Callback function for the car state topic.
        * When the car state topic recieves a message, this function is called and performs
        * all the necessary steps to process the information.
        * @param state_msg The information received from the car state node.
        */
        void state_callback(common_msgs::msg::State::SharedPtr state_msg);
=======

        void get_clusters_centers_ransac(std::vector<pcl::PointIndices>& cluster_indices,
            pcl::PointCloud<pcl::PointXYZI>::Ptr cloud_filtered, std::vector<PointXYZColorScore>& clusters_centers);
>>>>>>> 4ddda411
};<|MERGE_RESOLUTION|>--- conflicted
+++ resolved
@@ -22,16 +22,14 @@
 #include "color_estimation.h"
 #include <pcl/common/common.h>
 #include <Eigen/Dense>
-<<<<<<< HEAD
 #include "common_msgs/msg/state.hpp"
 #include <pcl/common/transforms.h>
 #include <deque>
 #include <omp.h>
 #include <iostream>
-=======
 #include <pcl/sample_consensus/ransac.h>
 #include <pcl/sample_consensus/sac_model_circle3d.h>
->>>>>>> 4ddda411
+
 
 /**
  * @class Perception
@@ -129,7 +127,6 @@
         */
         void filter_clusters(std::vector<pcl::PointIndices>& cluster_indices,
             pcl::PointCloud<pcl::PointXYZI>::Ptr cloud_filtered, std::vector<PointXYZColorScore>& clusters_centers);
-<<<<<<< HEAD
         
         /**
         * @brief Callback function for the car state topic.
@@ -138,9 +135,9 @@
         * @param state_msg The information received from the car state node.
         */
         void state_callback(common_msgs::msg::State::SharedPtr state_msg);
-=======
+
 
         void get_clusters_centers_ransac(std::vector<pcl::PointIndices>& cluster_indices,
             pcl::PointCloud<pcl::PointXYZI>::Ptr cloud_filtered, std::vector<PointXYZColorScore>& clusters_centers);
->>>>>>> 4ddda411
+
 };