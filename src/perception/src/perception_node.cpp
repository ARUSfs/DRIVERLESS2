--- conflicted
+++ resolved
@@ -72,14 +72,7 @@
 }
 
 
-<<<<<<< HEAD
-=======
-
-/**
- * @brief Create callback function for the car state topic.
- * @param state_msg The information received from the car state node.
- */
->>>>>>> dc9204be
+
 void Perception::state_callback(const common_msgs::msg::State::SharedPtr state_msg)
 {
     vx = state_msg->vx;
@@ -161,10 +154,7 @@
     for (const auto& cluster : cluster_indices)
     {
         pcl::PointCloud<pcl::PointXYZI>::Ptr new_cluster(new pcl::PointCloud<pcl::PointXYZI>);
-<<<<<<< HEAD
-=======
-
->>>>>>> dc9204be
+
         for (const auto& idx : cluster.indices)
         {
             pcl::PointXYZI point = cloud_filtered->points[idx];
